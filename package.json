{
  "name": "ghouls",
  "version": "0.0.0-development",
  "type": "module",
  "main": "index.js",
  "license": "MIT",
  "engines": {
    "node": ">=18.0.0"
  },
  "exports": {},
  "scripts": {
    "compile": "tsc",
    "test": "vitest run",
    "test:watch": "vitest",
    "test:coverage": "vitest run --coverage",
    "prepublishOnly": "pnpm run compile",
    "semantic-release": "semantic-release",
    "prepare": "husky"
  },
  "bin": {
    "ghouls": "./bin/ghouls"
  },
  "files": [
    "bin",
    "pnpm-lock.yaml",
    "lib"
  ],
  "dependencies": {
    "@octokit/rest": "^20.1.2",
    "execa": "^9.6.0",
    "find-up": "^7.0.0",
    "inquirer": "^12.9.0",
    "progress": "^2.0.3",
    "source-map-support": "^0.5.21",
    "yargs": "^18.0.0",
    "zod": "^4.0.17"
  },
  "devDependencies": {
    "@types/inquirer": "^9.0.8",
    "@types/node": "^22.17.0",
    "@types/progress": "^2.0.7",
    "@types/source-map-support": "^0.5.10",
    "@types/which": "^3.0.4",
    "@vitest/coverage-v8": "^3.2.4",
    "@vitest/ui": "^3.2.4",
    "dprint": "^0.50.1",
<<<<<<< HEAD
    "knip": "^5.62.0",
=======
    "husky": "^9.1.7",
    "knip": "^5.62.0",
    "lint-staged": "^16.1.5",
>>>>>>> f59e74c1
    "semantic-release": "^24.2.7",
    "typescript": "^5.9.2",
    "vitest": "^3.2.4"
  },
  "publishConfig": {
    "registry": "https://registry.npmjs.org/",
    "tag": "next"
  },
  "repository": {
    "type": "git",
    "url": "https://github.com/ericanderson/ghouls.git"
  }
}<|MERGE_RESOLUTION|>--- conflicted
+++ resolved
@@ -44,13 +44,9 @@
     "@vitest/coverage-v8": "^3.2.4",
     "@vitest/ui": "^3.2.4",
     "dprint": "^0.50.1",
-<<<<<<< HEAD
-    "knip": "^5.62.0",
-=======
     "husky": "^9.1.7",
     "knip": "^5.62.0",
     "lint-staged": "^16.1.5",
->>>>>>> f59e74c1
     "semantic-release": "^24.2.7",
     "typescript": "^5.9.2",
     "vitest": "^3.2.4"
