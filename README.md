# Ghouls

<<<<<<< HEAD
![Ghouls Logo](logo.webp)
=======
<img src="logo.webp" alt="Ghouls Logo" width="200">
>>>>>>> 05c3b330

The ghouls can help you.

# Breaking Changes

## v2.0.0
- **Command names have changed:**
  - `prunePullRequests` → `remote`
  - `pruneLocalBranches` → `local`
  
  If you have scripts using the old commands, please update them to use the new shorter names.

# Getting started

## Install

`pnpm add -g ghouls`

## Authentication

Ghouls uses GitHub CLI authentication. Make sure you have the GitHub CLI (`gh`) installed and authenticated:

```bash
# Install GitHub CLI if you haven't already
# See: https://cli.github.com/

# Authenticate with GitHub CLI
gh auth login
```

That's it! Ghouls will automatically use your existing GitHub CLI authentication.

# Commands

## Delete remote branches

Safely deletes remote branches that have been merged via pull requests.

Run from within a git repository (auto-detects repo):
```bash
ghouls remote --dry-run
```

The auto-detection feature works with both github.com and GitHub Enterprise repositories, automatically detecting the repository owner/name from the remote URL.

Or specify a repository explicitly:
```bash
ghouls remote --dry-run myorg/myrepo
```

```
$ ghouls remote myorg/myrepo
#1871 - Deleting remote: heads/fix/fe-nits
#1821 - Deleting remote: heads/fix/collaborator-search
#1799 - Deleting remote: heads/fix-yarn-for-1.24
#1758 - Skipping remote: heads/ml/search-polish (mismatched refs)
...
```

## Delete local branches

Safely deletes local branches that have been merged via pull requests. This command includes comprehensive safety checks to protect important branches and work in progress.

Run from within a git repository (auto-detects repo):
```bash
ghouls local --dry-run
```

Or specify a repository explicitly:
```bash
ghouls local --dry-run myorg/myrepo
```

### Safety Features

The `local` command includes several safety checks to prevent accidental deletion of important branches:

- **Current branch protection**: Never deletes the currently checked out branch
- **Protected branch names**: Automatically protects `main`, `master`, `develop`, `dev`, `staging`, `production`, and `prod` branches
- **SHA verification**: Only deletes branches where the local SHA matches the pull request head SHA
- **Merge verification**: Only considers pull requests that were actually merged (not just closed)
- **Unpushed commits protection**: Skips branches that have unpushed commits
- **Dry-run mode**: Use `--dry-run` to see what would be deleted without making changes

### Example Output

```
$ ghouls local --dry-run

Scanning for local branches that can be safely deleted...
Found 15 local branches
Fetching merged pull requests from GitHub...
Found 42 merged pull requests

Branch Analysis:
  Safe to delete: 3
  Unsafe to delete: 12

Skipping unsafe branches:
  - main (protected branch)
  - feature/wip-work (2 unpushed commits)
  - fix/critical-bug (current branch)
  - hotfix/emergency (SHA mismatch with PR head)

Would delete 3 branches:
[DRY RUN] Would delete: feature/user-auth (#123)
[DRY RUN] Would delete: fix/typo-fix (#124)
[DRY RUN] Would delete: refactor/cleanup (#125)

Summary:
  Would delete: 3 branches
  Skipped (unsafe): 12
```

# Development

## Testing

The project uses Vitest for comprehensive unit testing.

### Run tests
```bash
pnpm test
```

### Run tests in watch mode
```bash
pnpm test:watch
```

### Generate coverage reports
```bash
pnpm test:coverage
```

The test suite includes comprehensive unit tests covering all core functionality, utilities, and edge cases.<|MERGE_RESOLUTION|>--- conflicted
+++ resolved
@@ -1,10 +1,7 @@
 # Ghouls
 
-<<<<<<< HEAD
-![Ghouls Logo](logo.webp)
-=======
 <img src="logo.webp" alt="Ghouls Logo" width="200">
->>>>>>> 05c3b330
+
 
 The ghouls can help you.
 
