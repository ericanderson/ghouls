import { afterEach, beforeEach, describe, expect, it, vi } from "vitest";
import type { PullRequest } from "../OctokitPlus.js";
<<<<<<< HEAD
import type { GhoulsConfig } from "../types/config.js";
=======
>>>>>>> f59e74c1
import { filterSafeBranches, isBranchSafeToDelete } from "./branchSafetyChecks.js";
import type { LocalBranch } from "./localGitOperations.js";
import { getBranchStatus } from "./localGitOperations.js";

// Mock localGitOperations
vi.mock("../../src/utils/localGitOperations.js");
const mockedGetBranchStatus = vi.mocked(getBranchStatus);

describe("branchSafetyChecks", () => {
  beforeEach(() => {
    vi.clearAllMocks();
  });

  afterEach(() => {
    vi.restoreAllMocks();
  });

  describe("isBranchSafeToDelete", () => {
<<<<<<< HEAD
    const createLocalBranch = (
      name: string,
      sha: string,
      isCurrent: boolean = false,
    ): LocalBranch => ({
=======
    const createLocalBranch = (name: string, sha: string, isCurrent: boolean = false): LocalBranch => ({
>>>>>>> f59e74c1
      name,
      sha,
      isCurrent,
    });

    const createPullRequest = (
      headSha: string,
      mergeCommitSha?: string,
    ): PullRequest => ({
      id: 123,
      number: 1,
      user: { login: "user" },
      state: "closed",
      head: {
        label: "user:feature-branch",
        ref: "feature-branch",
        sha: headSha,
        repo: {
          name: "test-repo",
          owner: { login: "user" },
          fork: false,
        },
      },
      base: {
        label: "user:main",
        ref: "main",
        sha: "base-sha",
        repo: {
          name: "test-repo",
          owner: { login: "user" },
          fork: false,
        },
      },
      merge_commit_sha: mergeCommitSha || null,
    });

    describe("current branch checks", () => {
      it("should not allow deleting current branch (isCurrent=true)", () => {
        const branch = createLocalBranch("main", "abc123", true);
        mockedGetBranchStatus.mockReturnValue({ ahead: 0, behind: 0 });

        const result = isBranchSafeToDelete(branch, "develop");

        expect(result).toEqual({
          safe: false,
          reason: "current branch",
        });
      });

      it("should not allow deleting branch matching current branch name", () => {
        const branch = createLocalBranch("main", "abc123", false);
        mockedGetBranchStatus.mockReturnValue({ ahead: 0, behind: 0 });

        const result = isBranchSafeToDelete(branch, "main");

        expect(result).toEqual({
          safe: false,
          reason: "current branch",
        });
      });
    });

    describe("protected branch checks", () => {
<<<<<<< HEAD
      const protectedBranches = [
        "main",
        "master",
        "develop",
        "dev",
        "staging",
        "production",
        "prod",
      ];
=======
      const protectedBranches = ["main", "master", "develop", "dev", "staging", "production", "prod"];
>>>>>>> f59e74c1

      protectedBranches.forEach(branchName => {
        it(`should not allow deleting protected branch: ${branchName}`, () => {
          const branch = createLocalBranch(branchName, "abc123");
          mockedGetBranchStatus.mockReturnValue({ ahead: 0, behind: 0 });

          const result = isBranchSafeToDelete(branch, "other-branch");

          expect(result).toEqual({
            safe: false,
            reason: "protected branch",
          });
        });

        it(`should not allow deleting protected branch with different case: ${branchName.toUpperCase()}`, () => {
          const branch = createLocalBranch(branchName.toUpperCase(), "abc123");
          mockedGetBranchStatus.mockReturnValue({ ahead: 0, behind: 0 });

          const result = isBranchSafeToDelete(branch, "other-branch");

          expect(result).toEqual({
            safe: false,
            reason: "protected branch",
          });
        });
      });

      it("should allow deleting non-protected branches", () => {
        const branch = createLocalBranch("feature/test", "abc123");
        mockedGetBranchStatus.mockReturnValue({ ahead: 0, behind: 0 });

        const result = isBranchSafeToDelete(branch, "main");

        expect(result).toEqual({ safe: true });
      });
    });

<<<<<<< HEAD
=======
    describe("release and hotfix branch checks", () => {
      const releaseBranches = [
        "release/v1.0.0",
        "release/1.0",
        "release/v2.1.3",
        "release/2024.1",
        "RELEASE/V1.0.0", // Test case insensitive
        "release-v1.0.0",
        "release-1.0",
        "release-v2.1.3",
        "release-2024.1",
        "RELEASE-V1.0.0", // Test case insensitive
        "hotfix/urgent-bug",
        "hotfix/v1.0.1",
        "hotfix/security-patch",
        "HOTFIX/URGENT-BUG", // Test case insensitive
      ];

      releaseBranches.forEach(branchName => {
        it(`should not allow deleting release/hotfix branch: ${branchName}`, () => {
          const branch = createLocalBranch(branchName, "abc123");
          mockedGetBranchStatus.mockReturnValue({ ahead: 0, behind: 0 });

          const result = isBranchSafeToDelete(branch, "main");

          expect(result).toEqual({
            safe: false,
            reason: "release/hotfix branch",
          });
        });
      });

      const nonReleaseBranches = [
        "feature/release-notes", // Contains "release" but not a release branch
        "bugfix/hotfix-issue", // Contains "hotfix" but not a hotfix branch
        "release", // Just "release" without separator
        "hotfix", // Just "hotfix" without separator
        "releases/v1.0.0", // Plural "releases"
        "hotfixes/v1.0.1", // Plural "hotfixes"
        "pre-release/v1.0.0", // Has prefix before "release"
        "my-hotfix/urgent", // Has prefix before "hotfix"
      ];

      nonReleaseBranches.forEach(branchName => {
        it(`should allow deleting non-release branch: ${branchName}`, () => {
          const branch = createLocalBranch(branchName, "abc123");
          mockedGetBranchStatus.mockReturnValue({ ahead: 0, behind: 0 });

          const result = isBranchSafeToDelete(branch, "main");

          expect(result).toEqual({ safe: true });
        });
      });
    });

    describe("release and hotfix branch checks", () => {
      const releaseBranches = [
        "release/v1.0.0",
        "release/1.0",
        "release/v2.1.3",
        "release/2024.1",
        "RELEASE/V1.0.0", // Test case insensitive
        "release-v1.0.0",
        "release-1.0",
        "release-v2.1.3",
        "release-2024.1",
        "RELEASE-V1.0.0", // Test case insensitive
        "hotfix/urgent-bug",
        "hotfix/v1.0.1",
        "hotfix/security-patch",
        "HOTFIX/URGENT-BUG", // Test case insensitive
      ];

      releaseBranches.forEach(branchName => {
        it(`should not allow deleting release/hotfix branch: ${branchName}`, () => {
          const branch = createLocalBranch(branchName, "abc123");
          mockedGetBranchStatus.mockReturnValue({ ahead: 0, behind: 0 });

          const result = isBranchSafeToDelete(branch, "main");

          expect(result).toEqual({
            safe: false,
            reason: "release/hotfix branch",
          });
        });
      });

      const nonReleaseBranches = [
        "feature/release-notes", // Contains "release" but not a release branch
        "bugfix/hotfix-issue", // Contains "hotfix" but not a hotfix branch
        "release", // Just "release" without separator
        "hotfix", // Just "hotfix" without separator
        "releases/v1.0.0", // Plural "releases"
        "hotfixes/v1.0.1", // Plural "hotfixes"
        "pre-release/v1.0.0", // Has prefix before "release"
        "my-hotfix/urgent", // Has prefix before "hotfix"
      ];

      nonReleaseBranches.forEach(branchName => {
        it(`should allow deleting non-release branch: ${branchName}`, () => {
          const branch = createLocalBranch(branchName, "abc123");
          mockedGetBranchStatus.mockReturnValue({ ahead: 0, behind: 0 });

          const result = isBranchSafeToDelete(branch, "main");

          expect(result).toEqual({ safe: true });
        });
      });
    });

>>>>>>> f59e74c1
    describe("PR SHA matching checks", () => {
      it("should not allow deleting when PR head SHA does not match branch SHA", () => {
        const branch = createLocalBranch("feature-branch", "abc123");
        const pr = createPullRequest("different-sha", "merge-sha");
        mockedGetBranchStatus.mockReturnValue({ ahead: 0, behind: 0 });

        const result = isBranchSafeToDelete(branch, "main", pr);

        expect(result).toEqual({
          safe: false,
          reason: "SHA mismatch with PR head",
        });
      });

      it("should not allow deleting when PR was not merged", () => {
        const branch = createLocalBranch("feature-branch", "abc123");
        const pr = createPullRequest("abc123"); // No merge commit SHA
        mockedGetBranchStatus.mockReturnValue({ ahead: 0, behind: 0 });

        const result = isBranchSafeToDelete(branch, "main", pr);

        expect(result).toEqual({
          safe: false,
          reason: "PR was not merged",
        });
      });

      it("should allow deleting when PR head SHA matches and PR was merged", () => {
        const branch = createLocalBranch("feature-branch", "abc123");
        const pr = createPullRequest("abc123", "merge-sha");
        mockedGetBranchStatus.mockReturnValue({ ahead: 0, behind: 0 });

        const result = isBranchSafeToDelete(branch, "main", pr);

        expect(result).toEqual({ safe: true });
      });
    });

    describe("unpushed commits checks", () => {
      it("should not allow deleting when branch has unpushed commits", () => {
        const branch = createLocalBranch("feature-branch", "abc123");
        mockedGetBranchStatus.mockReturnValue({ ahead: 2, behind: 0 });

        const result = isBranchSafeToDelete(branch, "main");

        expect(result).toEqual({
          safe: false,
          reason: "2 unpushed commits",
        });
      });

      it("should handle singular unpushed commit message", () => {
        const branch = createLocalBranch("feature-branch", "abc123");
        mockedGetBranchStatus.mockReturnValue({ ahead: 1, behind: 0 });

        const result = isBranchSafeToDelete(branch, "main");

        expect(result).toEqual({
          safe: false,
          reason: "1 unpushed commit",
        });
      });

      it("should allow deleting when no unpushed commits", () => {
        const branch = createLocalBranch("feature-branch", "abc123");
        mockedGetBranchStatus.mockReturnValue({ ahead: 0, behind: 2 });

        const result = isBranchSafeToDelete(branch, "main");

        expect(result).toEqual({ safe: true });
      });

      it("should allow deleting when branch status is null", () => {
        const branch = createLocalBranch("feature-branch", "abc123");
        mockedGetBranchStatus.mockReturnValue(null);

        const result = isBranchSafeToDelete(branch, "main");

        expect(result).toEqual({ safe: true });
      });
    });

    describe("combined scenarios", () => {
      it("should prioritize current branch check over other checks", () => {
        const branch = createLocalBranch("main", "abc123", true);
        const pr = createPullRequest("abc123", "merge-sha");
        mockedGetBranchStatus.mockReturnValue({ ahead: 5, behind: 0 });

        const result = isBranchSafeToDelete(branch, "develop", pr);
<<<<<<< HEAD

        expect(result).toEqual({
          safe: false,
          reason: "current branch",
        });
      });

      it("should prioritize protected branch check over PR checks", () => {
        const branch = createLocalBranch("main", "abc123");
        const pr = createPullRequest("abc123", "merge-sha");
        mockedGetBranchStatus.mockReturnValue({ ahead: 0, behind: 0 });

        const result = isBranchSafeToDelete(branch, "develop", pr);

        expect(result).toEqual({
          safe: false,
          reason: "protected branch",
=======

        expect(result).toEqual({
          safe: false,
          reason: "current branch",
        });
      });

      it("should prioritize protected branch check over PR checks", () => {
        const branch = createLocalBranch("main", "abc123");
        const pr = createPullRequest("abc123", "merge-sha");
        mockedGetBranchStatus.mockReturnValue({ ahead: 0, behind: 0 });

        const result = isBranchSafeToDelete(branch, "develop", pr);

        expect(result).toEqual({
          safe: false,
          reason: "protected branch",
        });
      });

      it("should prioritize release/hotfix branch check over PR checks", () => {
        const branch = createLocalBranch("release/v1.0.0", "abc123");
        const pr = createPullRequest("abc123", "merge-sha");
        mockedGetBranchStatus.mockReturnValue({ ahead: 0, behind: 0 });

        const result = isBranchSafeToDelete(branch, "main", pr);

        expect(result).toEqual({
          safe: false,
          reason: "release/hotfix branch",
        });
      });

      it("should prioritize release/hotfix branch check over PR checks", () => {
        const branch = createLocalBranch("release/v1.0.0", "abc123");
        const pr = createPullRequest("abc123", "merge-sha");
        mockedGetBranchStatus.mockReturnValue({ ahead: 0, behind: 0 });

        const result = isBranchSafeToDelete(branch, "main", pr);

        expect(result).toEqual({
          safe: false,
          reason: "release/hotfix branch",
>>>>>>> f59e74c1
        });
      });

      it("should check PR SHA before unpushed commits", () => {
        const branch = createLocalBranch("feature-branch", "abc123");
        const pr = createPullRequest("different-sha", "merge-sha");
        mockedGetBranchStatus.mockReturnValue({ ahead: 2, behind: 0 });

        const result = isBranchSafeToDelete(branch, "main", pr);

        expect(result).toEqual({
          safe: false,
          reason: "SHA mismatch with PR head",
        });
      });

      it("should check merged status before unpushed commits", () => {
        const branch = createLocalBranch("feature-branch", "abc123");
        const pr = createPullRequest("abc123"); // Not merged
        mockedGetBranchStatus.mockReturnValue({ ahead: 2, behind: 0 });

        const result = isBranchSafeToDelete(branch, "main", pr);

        expect(result).toEqual({
          safe: false,
          reason: "PR was not merged",
        });
      });

      it("should allow deletion when all checks pass", () => {
        const branch = createLocalBranch("feature-branch", "abc123");
        const pr = createPullRequest("abc123", "merge-sha");
        mockedGetBranchStatus.mockReturnValue({ ahead: 0, behind: 0 });

        const result = isBranchSafeToDelete(branch, "main", pr);

        expect(result).toEqual({ safe: true });
      });

      it("should allow deletion without PR when all other checks pass", () => {
        const branch = createLocalBranch("feature-branch", "abc123");
        mockedGetBranchStatus.mockReturnValue({ ahead: 0, behind: 0 });

        const result = isBranchSafeToDelete(branch, "main");

        expect(result).toEqual({ safe: true });
      });
    });
  });

  describe("filterSafeBranches", () => {
<<<<<<< HEAD
    const createLocalBranch = (
      name: string,
      sha: string,
      isCurrent: boolean = false,
    ): LocalBranch => ({
=======
    const createLocalBranch = (name: string, sha: string, isCurrent: boolean = false): LocalBranch => ({
>>>>>>> f59e74c1
      name,
      sha,
      isCurrent,
    });

    const createPullRequest = (
      headRef: string,
      headSha: string,
      mergeCommitSha?: string,
    ): PullRequest => ({
      id: 123,
      number: 1,
      user: { login: "user" },
      state: "closed",
      head: {
        label: `user:${headRef}`,
        ref: headRef,
        sha: headSha,
        repo: {
          name: "test-repo",
          owner: { login: "user" },
          fork: false,
        },
      },
      base: {
        label: "user:main",
        ref: "main",
        sha: "base-sha",
        repo: {
          name: "test-repo",
          owner: { login: "user" },
          fork: false,
        },
      },
      merge_commit_sha: mergeCommitSha || null,
    });

    it("should filter branches with safety checks", () => {
      const branches = [
        createLocalBranch("main", "abc123", true),
        createLocalBranch("feature-1", "def456"),
        createLocalBranch("feature-2", "ghi789"),
      ];

      const mergedPRs = new Map([
        ["feature-1", createPullRequest("feature-1", "def456", "merge-sha-1")],
        ["feature-2", createPullRequest("feature-2", "ghi789", "merge-sha-2")],
      ]);

      mockedGetBranchStatus.mockReturnValue({ ahead: 0, behind: 0 });

      const result = filterSafeBranches(branches, "main", mergedPRs);

      expect(result).toHaveLength(3);

      // Check main branch (unsafe - current)
      expect(result[0]).toEqual({
        branch: branches[0],
        safetyCheck: { safe: false, reason: "current branch" },
        matchingPR: undefined,
      });

      // Check feature-1 (safe)
      expect(result[1]).toEqual({
        branch: branches[1],
        safetyCheck: { safe: true },
        matchingPR: mergedPRs.get("feature-1"),
      });

      // Check feature-2 (safe)
      expect(result[2]).toEqual({
        branch: branches[2],
        safetyCheck: { safe: true },
        matchingPR: mergedPRs.get("feature-2"),
      });
    });

    it("should handle branches without matching PRs", () => {
      const branches = [
        createLocalBranch("feature-1", "def456"),
        createLocalBranch("feature-2", "ghi789"),
      ];

      const mergedPRs = new Map([
        ["feature-1", createPullRequest("feature-1", "def456", "merge-sha-1")],
      ]);

      mockedGetBranchStatus.mockReturnValue({ ahead: 0, behind: 0 });

      const result = filterSafeBranches(branches, "main", mergedPRs);

      expect(result).toHaveLength(2);

      // Check feature-1 (has PR)
      expect(result[0]).toEqual({
        branch: branches[0],
        safetyCheck: { safe: true },
        matchingPR: mergedPRs.get("feature-1"),
      });

      // Check feature-2 (no PR)
      expect(result[1]).toEqual({
        branch: branches[1],
        safetyCheck: { safe: true },
        matchingPR: undefined,
      });
    });

    it("should handle empty branches array", () => {
      const result = filterSafeBranches([], "main", new Map());

      expect(result).toEqual([]);
    });

    it("should handle empty merged PRs map", () => {
      const branches = [
        createLocalBranch("feature-1", "def456"),
      ];

      mockedGetBranchStatus.mockReturnValue({ ahead: 0, behind: 0 });

      const result = filterSafeBranches(branches, "main");

      expect(result).toHaveLength(1);
      expect(result[0]).toEqual({
        branch: branches[0],
        safetyCheck: { safe: true },
        matchingPR: undefined,
      });
    });

    it("should handle mixed safe and unsafe branches", () => {
      const branches = [
        createLocalBranch("main", "abc123"),
        createLocalBranch("develop", "def456"),
<<<<<<< HEAD
=======
        createLocalBranch("release/v1.0.0", "mno345"),
>>>>>>> f59e74c1
        createLocalBranch("feature-safe", "ghi789"),
        createLocalBranch("feature-unpushed", "jkl012"),
      ];

      const mergedPRs = new Map([
<<<<<<< HEAD
        [
          "feature-safe",
          createPullRequest("feature-safe", "ghi789", "merge-sha"),
        ],
        [
          "feature-unpushed",
          createPullRequest("feature-unpushed", "jkl012", "merge-sha"),
        ],
=======
        ["feature-safe", createPullRequest("feature-safe", "ghi789", "merge-sha")],
        ["feature-unpushed", createPullRequest("feature-unpushed", "jkl012", "merge-sha")],
>>>>>>> f59e74c1
      ]);

      mockedGetBranchStatus.mockImplementation((branchName) => {
        if (branchName === "feature-unpushed") {
          return { ahead: 3, behind: 0 };
        }
        return { ahead: 0, behind: 0 };
      });

      const result = filterSafeBranches(branches, "other", mergedPRs);
<<<<<<< HEAD

      expect(result).toHaveLength(4);

=======

      expect(result).toHaveLength(5);

>>>>>>> f59e74c1
      // main - protected
      expect(result[0].safetyCheck).toEqual({
        safe: false,
        reason: "protected branch",
      });

      // develop - protected
      expect(result[1].safetyCheck).toEqual({
        safe: false,
        reason: "protected branch",
<<<<<<< HEAD
=======
      });

      // release/v1.0.0 - release branch
      expect(result[2].safetyCheck).toEqual({
        safe: false,
        reason: "release/hotfix branch",
      });

      // release/v1.0.0 - release branch
      expect(result[2].safetyCheck).toEqual({
        safe: false,
        reason: "release/hotfix branch",
>>>>>>> f59e74c1
      });

      // feature-safe - safe
      expect(result[3].safetyCheck).toEqual({ safe: true });

      // feature-unpushed - has unpushed commits
      expect(result[4].safetyCheck).toEqual({
        safe: false,
        reason: "3 unpushed commits",
      });
    });

    it("should call getBranchStatus for each branch", () => {
      const branches = [
        createLocalBranch("feature-1", "def456"),
        createLocalBranch("feature-2", "ghi789"),
      ];

      mockedGetBranchStatus.mockReturnValue({ ahead: 0, behind: 0 });

      filterSafeBranches(branches, "main", new Map());

      expect(mockedGetBranchStatus).toHaveBeenCalledTimes(2);
      expect(mockedGetBranchStatus).toHaveBeenCalledWith("feature-1");
      expect(mockedGetBranchStatus).toHaveBeenCalledWith("feature-2");
<<<<<<< HEAD
    });
  });

  describe("configuration support", () => {
    const createLocalBranch = (
      name: string,
      sha: string,
      isCurrent: boolean = false,
    ): LocalBranch => ({
      name,
      sha,
      isCurrent,
    });

    beforeEach(() => {
      mockedGetBranchStatus.mockReturnValue({ ahead: 0, behind: 0 });
    });

    describe("custom protected branches", () => {
      it("should use custom protected branch list", () => {
        const branch = createLocalBranch("custom-protected", "abc123");
        const config: GhoulsConfig = {
          protectedBranches: ["main", "custom-protected"],
        };

        const result = isBranchSafeToDelete(branch, "main", undefined, config);

        expect(result).toEqual({
          safe: false,
          reason: "protected branch",
        });
      });

      it("should not protect default branches when custom list provided", () => {
        const branch = createLocalBranch("develop", "abc123"); // normally protected
        const config: GhoulsConfig = {
          protectedBranches: ["main", "staging"], // develop not included
        };

        const result = isBranchSafeToDelete(branch, "main", undefined, config);

        expect(result).toEqual({ safe: true });
      });

      it("should be case-insensitive for custom protected branches", () => {
        const branch = createLocalBranch("CUSTOM-PROTECTED", "abc123");
        const config: GhoulsConfig = {
          protectedBranches: ["main", "custom-protected"],
        };

        const result = isBranchSafeToDelete(branch, "main", undefined, config);

        expect(result).toEqual({
          safe: false,
          reason: "protected branch",
        });
      });
    });

    describe("filterSafeBranches with configuration", () => {
      it("should pass configuration to isBranchSafeToDelete", () => {
        const branches = [
          createLocalBranch("custom-protected", "abc123"),
          createLocalBranch("release/v1.0.0", "def456"),
          createLocalBranch("safe-branch", "ghi789"),
        ];
        const config: GhoulsConfig = {
          protectedBranches: ["custom-protected"],
        };

        mockedGetBranchStatus.mockReturnValue({ ahead: 0, behind: 0 });

        const result = filterSafeBranches(branches, "main", new Map(), config);

        expect(result).toHaveLength(3);
        expect(result[0].safetyCheck).toEqual({
          safe: false,
          reason: "protected branch",
        });

        expect(result[2].safetyCheck).toEqual({ safe: true });
      });

      it("should work without configuration (backward compatibility)", () => {
        const branches = [
          createLocalBranch("main", "abc123"),
          createLocalBranch("feature-branch", "def456"),
        ];

        mockedGetBranchStatus.mockReturnValue({ ahead: 0, behind: 0 });

        const result = filterSafeBranches(branches, "develop", new Map());

        expect(result).toHaveLength(2);
        expect(result[0].safetyCheck).toEqual({
          safe: false,
          reason: "protected branch",
        });
        expect(result[1].safetyCheck).toEqual({ safe: true });
      });
    });

    describe("configuration precedence and merging", () => {
      it("should apply configuration rules in correct precedence order", () => {
        // Test that current branch check still has highest precedence
        const branch = createLocalBranch("custom-protected", "abc123", true);
        const config: GhoulsConfig = {
          protectedBranches: ["custom-protected"],
        };

        const result = isBranchSafeToDelete(
          branch,
          "custom-protected",
          undefined,
          config,
        );

        expect(result).toEqual({
          safe: false,
          reason: "current branch",
        });
      });

      it("should check protected branches before patterns", () => {
        const branch = createLocalBranch("main", "abc123");
        const config: GhoulsConfig = {
          protectedBranches: ["main"],
        };

        const result = isBranchSafeToDelete(
          branch,
          "develop",
          undefined,
          config,
        );

        // Should use protected branch reason, not pattern or custom rule
        expect(result).toEqual({
          safe: false,
          reason: "protected branch",
        });
      });
=======
>>>>>>> f59e74c1
    });
  });
});<|MERGE_RESOLUTION|>--- conflicted
+++ resolved
@@ -1,9 +1,5 @@
 import { afterEach, beforeEach, describe, expect, it, vi } from "vitest";
 import type { PullRequest } from "../OctokitPlus.js";
-<<<<<<< HEAD
-import type { GhoulsConfig } from "../types/config.js";
-=======
->>>>>>> f59e74c1
 import { filterSafeBranches, isBranchSafeToDelete } from "./branchSafetyChecks.js";
 import type { LocalBranch } from "./localGitOperations.js";
 import { getBranchStatus } from "./localGitOperations.js";
@@ -22,15 +18,7 @@
   });
 
   describe("isBranchSafeToDelete", () => {
-<<<<<<< HEAD
-    const createLocalBranch = (
-      name: string,
-      sha: string,
-      isCurrent: boolean = false,
-    ): LocalBranch => ({
-=======
     const createLocalBranch = (name: string, sha: string, isCurrent: boolean = false): LocalBranch => ({
->>>>>>> f59e74c1
       name,
       sha,
       isCurrent,
@@ -94,19 +82,7 @@
     });
 
     describe("protected branch checks", () => {
-<<<<<<< HEAD
-      const protectedBranches = [
-        "main",
-        "master",
-        "develop",
-        "dev",
-        "staging",
-        "production",
-        "prod",
-      ];
-=======
       const protectedBranches = ["main", "master", "develop", "dev", "staging", "production", "prod"];
->>>>>>> f59e74c1
 
       protectedBranches.forEach(branchName => {
         it(`should not allow deleting protected branch: ${branchName}`, () => {
@@ -144,8 +120,6 @@
       });
     });
 
-<<<<<<< HEAD
-=======
     describe("release and hotfix branch checks", () => {
       const releaseBranches = [
         "release/v1.0.0",
@@ -256,7 +230,6 @@
       });
     });
 
->>>>>>> f59e74c1
     describe("PR SHA matching checks", () => {
       it("should not allow deleting when PR head SHA does not match branch SHA", () => {
         const branch = createLocalBranch("feature-branch", "abc123");
@@ -346,7 +319,6 @@
         mockedGetBranchStatus.mockReturnValue({ ahead: 5, behind: 0 });
 
         const result = isBranchSafeToDelete(branch, "develop", pr);
-<<<<<<< HEAD
 
         expect(result).toEqual({
           safe: false,
@@ -364,24 +336,6 @@
         expect(result).toEqual({
           safe: false,
           reason: "protected branch",
-=======
-
-        expect(result).toEqual({
-          safe: false,
-          reason: "current branch",
-        });
-      });
-
-      it("should prioritize protected branch check over PR checks", () => {
-        const branch = createLocalBranch("main", "abc123");
-        const pr = createPullRequest("abc123", "merge-sha");
-        mockedGetBranchStatus.mockReturnValue({ ahead: 0, behind: 0 });
-
-        const result = isBranchSafeToDelete(branch, "develop", pr);
-
-        expect(result).toEqual({
-          safe: false,
-          reason: "protected branch",
         });
       });
 
@@ -408,7 +362,6 @@
         expect(result).toEqual({
           safe: false,
           reason: "release/hotfix branch",
->>>>>>> f59e74c1
         });
       });
 
@@ -460,15 +413,7 @@
   });
 
   describe("filterSafeBranches", () => {
-<<<<<<< HEAD
-    const createLocalBranch = (
-      name: string,
-      sha: string,
-      isCurrent: boolean = false,
-    ): LocalBranch => ({
-=======
     const createLocalBranch = (name: string, sha: string, isCurrent: boolean = false): LocalBranch => ({
->>>>>>> f59e74c1
       name,
       sha,
       isCurrent,
@@ -604,28 +549,14 @@
       const branches = [
         createLocalBranch("main", "abc123"),
         createLocalBranch("develop", "def456"),
-<<<<<<< HEAD
-=======
         createLocalBranch("release/v1.0.0", "mno345"),
->>>>>>> f59e74c1
         createLocalBranch("feature-safe", "ghi789"),
         createLocalBranch("feature-unpushed", "jkl012"),
       ];
 
       const mergedPRs = new Map([
-<<<<<<< HEAD
-        [
-          "feature-safe",
-          createPullRequest("feature-safe", "ghi789", "merge-sha"),
-        ],
-        [
-          "feature-unpushed",
-          createPullRequest("feature-unpushed", "jkl012", "merge-sha"),
-        ],
-=======
         ["feature-safe", createPullRequest("feature-safe", "ghi789", "merge-sha")],
         ["feature-unpushed", createPullRequest("feature-unpushed", "jkl012", "merge-sha")],
->>>>>>> f59e74c1
       ]);
 
       mockedGetBranchStatus.mockImplementation((branchName) => {
@@ -636,15 +567,9 @@
       });
 
       const result = filterSafeBranches(branches, "other", mergedPRs);
-<<<<<<< HEAD
-
-      expect(result).toHaveLength(4);
-
-=======
 
       expect(result).toHaveLength(5);
 
->>>>>>> f59e74c1
       // main - protected
       expect(result[0].safetyCheck).toEqual({
         safe: false,
@@ -655,8 +580,6 @@
       expect(result[1].safetyCheck).toEqual({
         safe: false,
         reason: "protected branch",
-<<<<<<< HEAD
-=======
       });
 
       // release/v1.0.0 - release branch
@@ -669,7 +592,6 @@
       expect(result[2].safetyCheck).toEqual({
         safe: false,
         reason: "release/hotfix branch",
->>>>>>> f59e74c1
       });
 
       // feature-safe - safe
@@ -695,7 +617,6 @@
       expect(mockedGetBranchStatus).toHaveBeenCalledTimes(2);
       expect(mockedGetBranchStatus).toHaveBeenCalledWith("feature-1");
       expect(mockedGetBranchStatus).toHaveBeenCalledWith("feature-2");
-<<<<<<< HEAD
     });
   });
 
@@ -838,8 +759,6 @@
           reason: "protected branch",
         });
       });
-=======
->>>>>>> f59e74c1
     });
   });
 });