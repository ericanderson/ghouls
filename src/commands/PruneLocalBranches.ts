--- conflicted
+++ resolved
@@ -3,10 +3,7 @@
 import type { CommandModule } from "yargs";
 import { OctokitPlus, PullRequest } from "../OctokitPlus.js";
 import { filterSafeBranches } from "../utils/branchSafetyChecks.js";
-<<<<<<< HEAD
 import { loadConfigSafe } from "../utils/configLoader.js";
-=======
->>>>>>> f59e74c1
 import { createOctokitPlus } from "../utils/createOctokitPlus.js";
 import { getGitRemote } from "../utils/getGitRemote.js";
 import { deleteLocalBranch, getCurrentBranch, getLocalBranches, isGitRepository } from "../utils/localGitOperations.js";
@@ -106,12 +103,9 @@
   public async perform() {
     console.log(`\nScanning for local branches that can be safely deleted...`);
 
-<<<<<<< HEAD
     // Load configuration
     const config = loadConfigSafe(true); // Log errors if config loading fails
 
-=======
->>>>>>> f59e74c1
     // Get all local branches
     const localBranches = getLocalBranches();
     const currentBranch = getCurrentBranch();
@@ -162,13 +156,7 @@
       // Interactive mode
       const choices = safeBranches.map(({ branch, matchingPR }) => {
         const prInfo = matchingPR ? `PR #${matchingPR.number}` : "no PR";
-<<<<<<< HEAD
-        const lastCommit = branch.lastCommitDate
-          ? new Date(branch.lastCommitDate).toLocaleDateString()
-          : "unknown";
-=======
         const lastCommit = branch.lastCommitDate ? new Date(branch.lastCommitDate).toLocaleDateString() : "unknown";
->>>>>>> f59e74c1
         return {
           name: `${branch.name} (${prInfo}, last commit: ${lastCommit})`,
           value: branch.name,
@@ -262,19 +250,9 @@
     // Summary
     console.log(`\nSummary:`);
     if (this.dryRun) {
-<<<<<<< HEAD
-      console.log(
-        `  Would delete: ${deletedCount} branch${deletedCount === 1 ? "" : "es"}`,
-      );
-    } else {
-      console.log(
-        `  Successfully deleted: ${deletedCount} branch${deletedCount === 1 ? "" : "es"}`,
-      );
-=======
       console.log(`  Would delete: ${deletedCount} branch${deletedCount === 1 ? "" : "es"}`);
     } else {
       console.log(`  Successfully deleted: ${deletedCount} branch${deletedCount === 1 ? "" : "es"}`);
->>>>>>> f59e74c1
     }
 
     if (errorCount > 0) {
